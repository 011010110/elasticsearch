--- conflicted
+++ resolved
@@ -96,6 +96,7 @@
 import org.elasticsearch.xpack.core.ml.action.IsolateDatafeedAction;
 import org.elasticsearch.xpack.core.ml.action.KillProcessAction;
 import org.elasticsearch.xpack.core.ml.action.MlInfoAction;
+import org.elasticsearch.xpack.core.ml.action.MlUpgradeAction;
 import org.elasticsearch.xpack.core.ml.action.OpenJobAction;
 import org.elasticsearch.xpack.core.ml.action.PersistJobAction;
 import org.elasticsearch.xpack.core.ml.action.PostCalendarEventsAction;
@@ -105,7 +106,6 @@
 import org.elasticsearch.xpack.core.ml.action.PutDatafeedAction;
 import org.elasticsearch.xpack.core.ml.action.PutFilterAction;
 import org.elasticsearch.xpack.core.ml.action.PutJobAction;
-import org.elasticsearch.xpack.core.ml.action.MlUpgradeAction;
 import org.elasticsearch.xpack.core.ml.action.RevertModelSnapshotAction;
 import org.elasticsearch.xpack.core.ml.action.RunAnalyticsAction;
 import org.elasticsearch.xpack.core.ml.action.StartDatafeedAction;
@@ -291,11 +291,8 @@
                 PostCalendarEventsAction.INSTANCE,
                 PersistJobAction.INSTANCE,
                 FindFileStructureAction.INSTANCE,
-<<<<<<< HEAD
                 RunAnalyticsAction.INSTANCE,
-=======
                 MlUpgradeAction.INSTANCE,
->>>>>>> d21df2a1
                 // security
                 ClearRealmCacheAction.INSTANCE,
                 ClearRolesCacheAction.INSTANCE,
