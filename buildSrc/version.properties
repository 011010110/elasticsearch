--- conflicted
+++ resolved
@@ -1,10 +1,5 @@
-<<<<<<< HEAD
-elasticsearch     = 6.3.0
+elasticsearch     = 6.4.0
 lucene            = 7.4.0-snapshot-330fd18f20
-=======
-elasticsearch     = 6.4.0
-lucene            = 7.3.0
->>>>>>> 43c120f2
 
 # optional dependencies
 spatial4j         = 0.7
