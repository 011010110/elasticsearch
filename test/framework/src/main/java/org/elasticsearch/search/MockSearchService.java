/*
 * Licensed to Elasticsearch under one or more contributor
 * license agreements. See the NOTICE file distributed with
 * this work for additional information regarding copyright
 * ownership. Elasticsearch licenses this file to you under
 * the Apache License, Version 2.0 (the "License"); you may
 * not use this file except in compliance with the License.
 * You may obtain a copy of the License at
 *
 *    http://www.apache.org/licenses/LICENSE-2.0
 *
 * Unless required by applicable law or agreed to in writing,
 * software distributed under the License is distributed on an
 * "AS IS" BASIS, WITHOUT WARRANTIES OR CONDITIONS OF ANY
 * KIND, either express or implied.  See the License for the
 * specific language governing permissions and limitations
 * under the License.
 */

package org.elasticsearch.search;

import org.elasticsearch.cache.recycler.PageCacheRecycler;
import org.elasticsearch.cluster.ClusterService;
import org.elasticsearch.common.inject.Inject;
import org.elasticsearch.common.settings.ClusterSettings;
import org.elasticsearch.common.settings.Settings;
import org.elasticsearch.common.util.BigArrays;
import org.elasticsearch.indices.IndicesService;
import org.elasticsearch.plugins.Plugin;
import org.elasticsearch.script.ScriptService;
import org.elasticsearch.search.aggregations.AggregatorParsers;
import org.elasticsearch.search.dfs.DfsPhase;
import org.elasticsearch.search.fetch.FetchPhase;
import org.elasticsearch.search.internal.SearchContext;
import org.elasticsearch.search.query.QueryPhase;
import org.elasticsearch.threadpool.ThreadPool;

import java.util.HashMap;
import java.util.Map;
import java.util.concurrent.ConcurrentHashMap;

public class MockSearchService extends SearchService {

    public static class TestPlugin extends Plugin {
        @Override
        public String name() {
            return "mock-search-service";
        }
        @Override
        public String description() {
            return "a mock search service for testing";
        }
        public void onModule(SearchModule module) {
            module.searchServiceImpl = MockSearchService.class;
        }
    }

    private static final Map<SearchContext, Throwable> ACTIVE_SEARCH_CONTEXTS = new ConcurrentHashMap<>();

    /** Throw an {@link AssertionError} if there are still in-flight contexts. */
    public static void assertNoInFLightContext() {
        final Map<SearchContext, Throwable> copy = new HashMap<>(ACTIVE_SEARCH_CONTEXTS);
        if (copy.isEmpty() == false) {
            throw new AssertionError("There are still " + copy.size() + " in-flight contexts", copy.values().iterator().next());
        }
    }

    @Inject
<<<<<<< HEAD
    public MockSearchService(Settings settings, ClusterSettings clusterSettings, ClusterService clusterService,
            IndicesService indicesService, ThreadPool threadPool, ScriptService scriptService, PageCacheRecycler pageCacheRecycler,
            BigArrays bigArrays, DfsPhase dfsPhase, QueryPhase queryPhase, FetchPhase fetchPhase, IndicesRequestCache indicesQueryCache,
            AggregatorParsers aggParsers) {
        super(settings, clusterSettings, clusterService, indicesService, threadPool, scriptService, pageCacheRecycler, bigArrays, dfsPhase,
                queryPhase, fetchPhase, indicesQueryCache, aggParsers);
=======
    public MockSearchService(Settings settings, ClusterSettings clusterSettings, ClusterService clusterService, IndicesService indicesService,
                             ThreadPool threadPool, ScriptService scriptService, PageCacheRecycler pageCacheRecycler, BigArrays bigArrays,
                             DfsPhase dfsPhase, QueryPhase queryPhase, FetchPhase fetchPhase) {
        super(settings, clusterSettings, clusterService, indicesService, threadPool, scriptService, pageCacheRecycler, bigArrays, dfsPhase,
                queryPhase, fetchPhase);
>>>>>>> 46cab6d2
    }

    @Override
    protected void putContext(SearchContext context) {
        super.putContext(context);
        ACTIVE_SEARCH_CONTEXTS.put(context, new RuntimeException());
    }

    @Override
    protected SearchContext removeContext(long id) {
        final SearchContext removed = super.removeContext(id);
        if (removed != null) {
            ACTIVE_SEARCH_CONTEXTS.remove(removed);
        }
        return removed;
    }
}<|MERGE_RESOLUTION|>--- conflicted
+++ resolved
@@ -66,20 +66,12 @@
     }
 
     @Inject
-<<<<<<< HEAD
     public MockSearchService(Settings settings, ClusterSettings clusterSettings, ClusterService clusterService,
             IndicesService indicesService, ThreadPool threadPool, ScriptService scriptService, PageCacheRecycler pageCacheRecycler,
-            BigArrays bigArrays, DfsPhase dfsPhase, QueryPhase queryPhase, FetchPhase fetchPhase, IndicesRequestCache indicesQueryCache,
+            BigArrays bigArrays, DfsPhase dfsPhase, QueryPhase queryPhase, FetchPhase fetchPhase,
             AggregatorParsers aggParsers) {
         super(settings, clusterSettings, clusterService, indicesService, threadPool, scriptService, pageCacheRecycler, bigArrays, dfsPhase,
-                queryPhase, fetchPhase, indicesQueryCache, aggParsers);
-=======
-    public MockSearchService(Settings settings, ClusterSettings clusterSettings, ClusterService clusterService, IndicesService indicesService,
-                             ThreadPool threadPool, ScriptService scriptService, PageCacheRecycler pageCacheRecycler, BigArrays bigArrays,
-                             DfsPhase dfsPhase, QueryPhase queryPhase, FetchPhase fetchPhase) {
-        super(settings, clusterSettings, clusterService, indicesService, threadPool, scriptService, pageCacheRecycler, bigArrays, dfsPhase,
-                queryPhase, fetchPhase);
->>>>>>> 46cab6d2
+                queryPhase, fetchPhase, aggParsers);
     }
 
     @Override
